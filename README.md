--- conflicted
+++ resolved
@@ -4,21 +4,11 @@
 
 ## What it does
 
-<<<<<<< HEAD
-| Argument               | Type    | Description                                                                                                                                             |
-|------------------------|---------|---------------------------------------------------------------------------------------------------------------------------------------------------------|
-| `--query`  | string | The dictionary filter to query the document database or the path to a json containing the query.
-| `--file_extension`      | string  | The file extension to search for from the bucket returned by the query. Defualt is empty                                                                                                             |
-| `--split_files`   | int  | Either group the files into one list if multiple files are returned for the file extension or split into single input per file. Default is to split
-| `--max_jobs`    | int  |  The number of parallel workers to output, default is 50
-| `--use_data_asset_csv`  | int | Whether or not to use the data asset ids in the csv provided. Default is 0. If 1, there MUST be a csv in the `/data` folder called `data_asset_input.csv`, with the column `asset_id`.
-=======
 The job dispatcher:
 1. **Queries** a metadata database to find datasets matching your criteria
 2. **Locates** the corresponding data files in S3 cloud storage
 3. **Creates** standardized analysis dispatch models containing file locations and metadata
 4. **Distributes** these jobs across multiple parallel workers for efficient processing
->>>>>>> a3590722
 
 ## Key Concepts
 
@@ -110,8 +100,6 @@
 }
 ```
 
-<<<<<<< HEAD
-=======
 **Field Descriptions:**
 - `s3_location`: Base S3 bucket path(s) containing the data asset
 - `file_location`: Specific file path(s) when using file extension filtering
@@ -183,7 +171,6 @@
     ]
 }
 ```
->>>>>>> a3590722
 
 
 The analysis wrapper capsule merges these, together with any commond-line or app-panel inputs, and the final merged parameter set should follow the analysis input schema specified in that capsule.
