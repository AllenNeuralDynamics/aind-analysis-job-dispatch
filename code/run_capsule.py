"""
Generates the input analysis model from the user provided query
"""

import json
import logging
import math
import uuid
from pathlib import Path
from typing import Any, Union

import numpy as np
import pandas as pd
from analysis_pipeline_utils.analysis_dispatch_model import (
    AnalysisDispatchModel,
)
from pydantic import Field
from pydantic_settings import BaseSettings
from tqdm import tqdm

import utils

logger = logging.getLogger(__name__)


class InputSettings(BaseSettings, cli_parse_args=True):
    """
    Pydantic settings model for input arguments.
    """

    docdb_query: str = Field(
        default="",
        description=(
            "JSON string of query "
            "for getting data assets or path to query json file",
        )[0],
    )
    use_data_asset_csv: int = Field(
        default=0,
        description="Use CSV list of data asset IDs instead of a query",
    )
    file_extension: str = Field(
        default="", description="Specify file extension filter"
    )
    split_files: int = Field(
        default=1, description="Whether to split files into separate models"
    )
    tasks_per_job: int = Field(
        default=1, description="Number of tasks per job"
    )
<<<<<<< HEAD
    max_number_of_tasks_dispatched: int = Field(
=======
    max_number_of_tasks_dispatched = Field(
>>>>>>> eb066cb2
        default=1000, description="Maximum number of tasks to be dispatched"
    )
    group_by: str = Field(default="", description="Field to group data by")
    input_directory: Path = Field(
        default=Path("/data"), description="Input directory"
    )
    output_directory: Path = Field(
        default=Path("/results"), description="Output directory"
    )


def get_input_model_list(
    data_asset_ids: Union[list[str], list[list[str]]],
    file_extension: str = "",
    split_files: bool = True,
    distributed_analysis_parameters: Union[list[dict[str, Any]], None] = None,
) -> list[AnalysisDispatchModel]:
    """
    Writes the input model with the S3 location from the query and input arguments

    Parameters
    ----------

    data_asset_ids: Union[list[str], list[list[str]], None]
        The data asset ids to get input models for.
        Either a flat list or nested list of lists.

    file_extension : str, optional
        The file extension to filter for when searching the S3 locations.
        Defaults to empty, meaning the bucket path
        will be returned from the query.

    split_files : bool, optional
        Whether or not to split files into seperate models
        or to store in one model as a single list.

    distributed_analysis_parameters: Union[list[dict[str, Any]], None]
        List of dicts of analysis parameters.
        The dispatch will compute the product over
        input data and analysis dict for each in list.

    Returns
    -------
    list: AnalysisDispatchModel
        Returns a list of input analysis jobs
    """

    # Normalize to grouped format
    is_flat = True
    if isinstance(data_asset_ids, list) and all(
        isinstance(i, str) for i in data_asset_ids
    ):
        logger.info("Flat data asset ids list provided")
        grouped_asset_ids = [data_asset_ids]
    elif isinstance(data_asset_ids, list) and all(
        isinstance(i, list) for i in data_asset_ids
    ):
        logger.info("Nested data asset ids list provided")
        grouped_asset_ids = data_asset_ids
        is_flat = False

    all_grouped_models = []

    for group in grouped_asset_ids:
        s3_buckets, s3_paths = utils.get_s3_input_information(
            data_asset_paths=group,
            file_extension=file_extension,
            split_files=split_files,
        )

        if not s3_buckets:
            continue

        if is_flat:
            for index, s3_bucket in enumerate(s3_buckets):
                if distributed_analysis_parameters is None:
                    all_grouped_models.append(
                        AnalysisDispatchModel(
                            s3_location=[s3_bucket],
                            file_location=(
                                [s3_paths[index]] if s3_paths else None
                            ),
                        )
                    )
                else:
                    for parameters in distributed_analysis_parameters:
                        all_grouped_models.append(
                            AnalysisDispatchModel(
                                s3_location=[s3_bucket],
                                file_location=(
                                    [s3_paths[index]] if s3_paths else None
                                ),
                                distributed_parameters=parameters,
                            )
                        )
        else:
            if distributed_analysis_parameters is None:
                all_grouped_models.append(
                    AnalysisDispatchModel(
                        s3_location=s3_buckets,
                        file_location=s3_paths if s3_paths else None,
                    )
                )
            else:
                for parameters in distributed_analysis_parameters:
                    all_grouped_models.append(
                        AnalysisDispatchModel(
                            s3_location=s3_buckets,
                            file_location=s3_paths if s3_paths else None,
                            distributed_parameters=parameters,
                        )
                    )

    return all_grouped_models


def write_input_model_list(
    input_model_list: list[AnalysisDispatchModel],
    tasks_per_job: int = 1,
    max_number_of_tasks_dispatched: int = 1000,
) -> None:
    """
    Distributes a list of input models across a specified number of tasks per job,
    writes the models to disk in JSON format, and logs the progress.

    Parameters
    ----------
    input_model_list : list of AnalysisDispatchModel
        A list of AnalysisDispatchModel instances to be processed and written to disk.

    tasks_per_job: int = 1 : int
        The number of tasks to group per job when dispatching

<<<<<<< HEAD
    max_number_of_tasks_dispatched: int, Default = 1000
=======
    max_number_of_tasks_dispatched: int
>>>>>>> eb066cb2
        The maximum number of tasks to dispatch

    Returns
    -------
    None
        This function does not return any value.
        It writes JSON files to disk for each input model.
    """

    # Step 1: Split into tasks per job batches
    if tasks_per_job < 1:
        raise ValueError("tasks_per_job must be at least 1")

<<<<<<< HEAD
    logger.info(
        "Max numbr of tasks to dispatch " f"{max_number_of_tasks_dispatched}"
    )
=======
>>>>>>> eb066cb2
    input_model_list = input_model_list[:max_number_of_tasks_dispatched]
    number_of_jobs = math.ceil(len(input_model_list) / tasks_per_job)
    tasks_for_each_job = np.array_split(input_model_list, number_of_jobs)
    logger.info(f"Tasks per job: {tasks_per_job}")

    # Step 2: Write output per task inside job folder
    for job_id, task_group in enumerate(
        tqdm(tasks_for_each_job, desc="Distributing jobs")
    ):
        job_folder = args.output_directory / f"{job_id}"
        job_folder.mkdir(parents=True, exist_ok=True)

        for task_id, task_model in enumerate(task_group):
            # Write input model
            with open(job_folder / f"{uuid.uuid4()}.json", "w") as f:
                f.write(task_model.model_dump_json(indent=4))

        logger.info(f"{len(task_group)} tasks written to {job_folder}")


def get_data_asset_paths(
    use_data_asset_csv=False, docdb_query=None, group_by=None, **kwargs
) -> list[str]:
    """
    Retrieve a list of data asset paths based on the provided arguments.

    Parameters
    ----------

    Returns
    -------
    list of str
        A list of data asset ID strings that match the provided filters.
    """
    if use_data_asset_csv:
        data_asset_ids_path = tuple(args.input_directory.glob("*.csv"))
        if not data_asset_ids_path:
            raise FileNotFoundError(
                "Using data asset ids, but no path to csv provided"
            )

        data_asset_df = pd.read_csv(data_asset_ids_path[0])
        if data_asset_df["asset_id"].isna().all():
            raise ValueError("Asset id column is empty")

        data_asset_ids = data_asset_df["asset_id"].tolist()
        data_asset_paths = utils.get_data_asset_ids_from_query(
            query={"external_links.Code Ocean.0": {"$in": data_asset_ids}},
            group_by=args.group_by,
        )

    elif docdb_query:
        logger.info("Using query")
        if (
            isinstance(args.docdb_query, str)
            and Path(args.docdb_query).exists()
        ):
            logger.info(
                f"Query input as json file at path {Path(args.docdb_query)}"
            )
            with open(Path(args.docdb_query), "r") as f:
                query = json.load(f)
        else:
            query = json.loads(args.docdb_query)

        logger.info(f"Query {query}")
        data_asset_paths = utils.get_data_asset_ids_from_query(query, group_by)

    logger.info(f"Returned {len(data_asset_paths)} records")
    return data_asset_paths


if __name__ == "__main__":

    logging.basicConfig(
        level=logging.INFO, format="%(asctime)s - %(levelname)s - %(message)s"
    )

    args = InputSettings()
    logger.info(args)

    data_asset_paths = get_data_asset_paths(**vars(args))

    analysis_parameters_path = (
        args.input_directory / "analysis_parameters.json"
    )

    if analysis_parameters_path.exists():
        with open(analysis_parameters_path, "r") as f:
            distributed_parameters = json.load(f).get("distributed_parameters")
        if distributed_parameters:
            logger.info(
                f"Found analysis parameters json file "
                f"with {len(distributed_parameters)} sets of parameters "
                "Will compute product over parameters"
            )
    else:
        distributed_parameters = None
    input_model_list = get_input_model_list(
        data_asset_ids=data_asset_paths,
        file_extension=args.file_extension,
        split_files=bool(args.split_files),
        distributed_analysis_parameters=distributed_parameters,
    )

    write_input_model_list(
        input_model_list,
        args.tasks_per_job,
        args.max_number_of_tasks_dispatched,
    )<|MERGE_RESOLUTION|>--- conflicted
+++ resolved
@@ -48,11 +48,7 @@
     tasks_per_job: int = Field(
         default=1, description="Number of tasks per job"
     )
-<<<<<<< HEAD
     max_number_of_tasks_dispatched: int = Field(
-=======
-    max_number_of_tasks_dispatched = Field(
->>>>>>> eb066cb2
         default=1000, description="Maximum number of tasks to be dispatched"
     )
     group_by: str = Field(default="", description="Field to group data by")
@@ -186,11 +182,7 @@
     tasks_per_job: int = 1 : int
         The number of tasks to group per job when dispatching
 
-<<<<<<< HEAD
     max_number_of_tasks_dispatched: int, Default = 1000
-=======
-    max_number_of_tasks_dispatched: int
->>>>>>> eb066cb2
         The maximum number of tasks to dispatch
 
     Returns
@@ -204,12 +196,10 @@
     if tasks_per_job < 1:
         raise ValueError("tasks_per_job must be at least 1")
 
-<<<<<<< HEAD
     logger.info(
-        "Max numbr of tasks to dispatch " f"{max_number_of_tasks_dispatched}"
-    )
-=======
->>>>>>> eb066cb2
+        "Max numbr of tasks to dispatch " 
+        f"{max_number_of_tasks_dispatched}"
+    )
     input_model_list = input_model_list[:max_number_of_tasks_dispatched]
     number_of_jobs = math.ceil(len(input_model_list) / tasks_per_job)
     tasks_for_each_job = np.array_split(input_model_list, number_of_jobs)
